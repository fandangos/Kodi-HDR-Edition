/*
 *      Copyright (C) 2005-2013 Team XBMC
 *      http://xbmc.org
 *
 *  This Program is free software; you can redistribute it and/or modify
 *  it under the terms of the GNU General Public License as published by
 *  the Free Software Foundation; either version 2, or (at your option)
 *  any later version.
 *
 *  This Program is distributed in the hope that it will be useful,
 *  but WITHOUT ANY WARRANTY; without even the implied warranty of
 *  MERCHANTABILITY or FITNESS FOR A PARTICULAR PURPOSE. See the
 *  GNU General Public License for more details.
 *
 *  You should have received a copy of the GNU General Public License
 *  along with XBMC; see the file COPYING.  If not, see
 *  <http://www.gnu.org/licenses/>.
 *
 */

#include "GUIEditControl.h"
#include "GUIWindowManager.h"
#include "utils/CharsetConverter.h"
#include "GUIKeyboardFactory.h"
#include "dialogs/GUIDialogNumeric.h"
#include "input/XBMC_vkeys.h"
#include "Key.h"
#include "LocalizeStrings.h"
#include "XBDateTime.h"
#include "windowing/WindowingFactory.h"
#include "utils/md5.h"
#include "GUIUserMessages.h"

#if defined(TARGET_DARWIN)
#include "osx/CocoaInterface.h"
#endif

const char* CGUIEditControl::smsLetters[10] = { " !@#$%^&*()[]{}<>/\\|0", ".,;:\'\"-+_=?`~1", "abc2", "def3", "ghi4", "jkl5", "mno6", "pqrs7", "tuv8", "wxyz9" };
const unsigned int CGUIEditControl::smsDelay = 1000;

using namespace std;

#ifdef TARGET_WINDOWS
extern HWND g_hWnd;
#endif

CGUIEditControl::CGUIEditControl(int parentID, int controlID, float posX, float posY,
                                 float width, float height, const CTextureInfo &textureFocus, const CTextureInfo &textureNoFocus,
                                 const CLabelInfo& labelInfo, const std::string &text)
    : CGUIButtonControl(parentID, controlID, posX, posY, width, height, textureFocus, textureNoFocus, labelInfo)
{
  DefaultConstructor();
  SetLabel(text);
}

void CGUIEditControl::DefaultConstructor()
{
  ControlType = GUICONTROL_EDIT;
  m_textOffset = 0;
  m_textWidth = GetWidth();
  m_cursorPos = 0;
  m_cursorBlink = 0;
  m_cursorShowAlways = false;
  m_inputHeading = 0;
  m_inputType = INPUT_TYPE_TEXT;
  m_smsLastKey = 0;
  m_smsKeyIndex = 0;
  m_label.SetAlign(m_label.GetLabelInfo().align & XBFONT_CENTER_Y); // left align
  m_label2.GetLabelInfo().offsetX = 0;
  m_isMD5 = false;
  m_invalidInput = false;
  m_inputValidator = NULL;
  m_inputValidatorData = NULL;
  m_editLength = 0;
  m_editOffset = 0;
}

CGUIEditControl::CGUIEditControl(const CGUIButtonControl &button)
    : CGUIButtonControl(button)
{
  DefaultConstructor();
}

CGUIEditControl::~CGUIEditControl(void)
{
}

bool CGUIEditControl::OnMessage(CGUIMessage &message)
{
  if (message.GetMessage() == GUI_MSG_SET_TYPE)
  {
    SetInputType((INPUT_TYPE)message.GetParam1(), (int)message.GetParam2());
    return true;
  }
  else if (message.GetMessage() == GUI_MSG_ITEM_SELECTED)
  {
    message.SetLabel(GetLabel2());
    return true;
  }
  else if (message.GetMessage() == GUI_MSG_SET_TEXT &&
          ((message.GetControlId() <= 0 && HasFocus()) || (message.GetControlId() == GetID())))
  {
    SetLabel2(message.GetLabel());
    UpdateText();
  }
  else if (message.GetMessage() == GUI_MSG_INPUT_TEXT_EDIT && HasFocus())
  {
    g_charsetConverter.utf8ToW(message.GetLabel(), m_edit);
    m_editOffset = message.GetParam1();
    m_editLength = message.GetParam2();
    UpdateText(false);
    return true;
  }
  return CGUIButtonControl::OnMessage(message);
}

bool CGUIEditControl::OnAction(const CAction &action)
{
  ValidateCursor();

  if (m_inputType != INPUT_TYPE_READONLY)
  {
    if (action.GetID() == ACTION_BACKSPACE)
    {
      // backspace
      if (m_cursorPos)
      {
        if (!ClearMD5())
          m_text2.erase(--m_cursorPos, 1);
        UpdateText();
      }
      return true;
    }
    else if (action.GetID() == ACTION_MOVE_LEFT ||
             action.GetID() == ACTION_CURSOR_LEFT)
    {
      if (m_cursorPos > 0)
      {
        m_cursorPos--;
        UpdateText(false);
        return true;
      }
    }
    else if (action.GetID() == ACTION_MOVE_RIGHT ||
             action.GetID() == ACTION_CURSOR_RIGHT)
    {
      if ((unsigned int) m_cursorPos < m_text2.size())
      {
        m_cursorPos++;
        UpdateText(false);
        return true;
      }
    }
    else if (action.GetID() == ACTION_PASTE)
    {
      ClearMD5();
      OnPasteClipboard();
      return true;
    }
    else if (action.GetID() >= KEY_VKEY && action.GetID() < KEY_ASCII && m_edit.empty())
    {
      // input from the keyboard (vkey, not ascii)
      BYTE b = action.GetID() & 0xFF;
      if (b == XBMCVK_HOME)
      {
        m_cursorPos = 0;
        UpdateText(false);
        return true;
      }
      else if (b == XBMCVK_END)
      {
        m_cursorPos = m_text2.length();
        UpdateText(false);
        return true;
      }
      if (b == XBMCVK_LEFT && m_cursorPos > 0)
      {
        m_cursorPos--;
        UpdateText(false);
        return true;
      }
      if (b == XBMCVK_RIGHT && m_cursorPos < m_text2.length())
      {
        m_cursorPos++;
        UpdateText(false);
        return true;
      }
      if (b == XBMCVK_DELETE)
      {
        if (m_cursorPos < m_text2.length())
        {
          if (!ClearMD5())
            m_text2.erase(m_cursorPos, 1);
          UpdateText();
          return true;
        }
      }
      if (b == XBMCVK_BACK)
      {
        if (m_cursorPos > 0)
        {
          if (!ClearMD5())
            m_text2.erase(--m_cursorPos, 1);
          UpdateText();
        }
        return true;
      }
      else if (b == XBMCVK_RETURN || b == XBMCVK_NUMPADENTER)
      {
        // enter - send click message, but otherwise ignore
        SEND_CLICK_MESSAGE(GetID(), GetParentID(), 1);
        return true;
      }
      else if (b == XBMCVK_ESCAPE)
      { // escape - fallthrough to default action
        return CGUIButtonControl::OnAction(action);
      }
    }
    else if (action.GetID() >= KEY_ASCII)
    {
      // input from the keyboard
      int ch = action.GetUnicode();
      // ignore non-printing characters
      if ( !((0 <= ch && ch < 0x8) || (0xE <= ch && ch < 0x1B) || (0x1C <= ch && ch < 0x20)) )
      {
      switch (ch)
      {
      case 9:  // tab, ignore
      case 11: // Non-printing character, ignore
      case 12: // Non-printing character, ignore
        break;
      case 10:
      case 13:
        {
          // enter - send click message, but otherwise ignore
          SEND_CLICK_MESSAGE(GetID(), GetParentID(), 1);
          return true;
        }
      case 27:
        { // escape - fallthrough to default action
          return CGUIButtonControl::OnAction(action);
        }
      case 8:
        {
          // backspace
          if (m_cursorPos)
          {
            if (!ClearMD5())
              m_text2.erase(--m_cursorPos, 1);
          }
          break;
        }
      case 127:
        { // delete
          if (m_cursorPos < m_text2.length())
          {
            if (!ClearMD5())
              m_text2.erase(m_cursorPos, 1);
          }
        break;
        }
      default:
        {
          if (!g_Windowing.IsTextInputEnabled())
          {
            ClearMD5();
            m_edit.clear();
            m_text2.insert(m_text2.begin() + m_cursorPos++, (WCHAR)action.GetUnicode());
          }
          break;
        }
      }
      UpdateText();
      return true;
      }
    }
    else if (action.GetID() >= REMOTE_0 && action.GetID() <= REMOTE_9)
    { // input from the remote
      ClearMD5();
      m_edit.clear();
      OnSMSCharacter(action.GetID() - REMOTE_0);
      return true;
    }
    else if (action.GetID() == ACTION_INPUT_TEXT)
    {
      m_edit.clear();
      std::wstring str;
      g_charsetConverter.utf8ToW(action.GetText(), str);
      m_text2.insert(m_cursorPos, str);
      m_cursorPos += str.size();
      UpdateText();
      return true;
    }
  }
  return CGUIButtonControl::OnAction(action);
}

void CGUIEditControl::OnClick()
{
  // we received a click - it's not from the keyboard, so pop up the virtual keyboard, unless
  // that is where we reside!
  if (GetParentID() == WINDOW_DIALOG_KEYBOARD)
    return;

  std::string utf8;
  g_charsetConverter.wToUTF8(m_text2, utf8);
  bool textChanged = false;
  std::string heading = g_localizeStrings.Get(m_inputHeading ? m_inputHeading : 16028);
  switch (m_inputType)
  {
    case INPUT_TYPE_READONLY:
      textChanged = false;
      break;
    case INPUT_TYPE_NUMBER:
      textChanged = CGUIDialogNumeric::ShowAndGetNumber(utf8, heading);
      break;
    case INPUT_TYPE_SECONDS:
      textChanged = CGUIDialogNumeric::ShowAndGetSeconds(utf8, g_localizeStrings.Get(21420));
      break;
    case INPUT_TYPE_TIME:
    {
      CDateTime dateTime;
      dateTime.SetFromDBTime(utf8);
      SYSTEMTIME time;
      dateTime.GetAsSystemTime(time);
      if (CGUIDialogNumeric::ShowAndGetTime(time, !heading.empty() ? heading : g_localizeStrings.Get(21420)))
      {
        dateTime = CDateTime(time);
        utf8 = dateTime.GetAsLocalizedTime("", false);
        textChanged = true;
      }
      break;
    }
    case INPUT_TYPE_DATE:
    {
      CDateTime dateTime;
      dateTime.SetFromDBDate(utf8);
      if (dateTime < CDateTime(2000,1, 1, 0, 0, 0))
        dateTime = CDateTime(2000, 1, 1, 0, 0, 0);
      SYSTEMTIME date;
      dateTime.GetAsSystemTime(date);
      if (CGUIDialogNumeric::ShowAndGetDate(date, !heading.empty() ? heading : g_localizeStrings.Get(21420)))
      {
        dateTime = CDateTime(date);
        utf8 = dateTime.GetAsDBDate();
        textChanged = true;
      }
      break;
    }
    case INPUT_TYPE_IPADDRESS:
      textChanged = CGUIDialogNumeric::ShowAndGetIPAddress(utf8, heading);
      break;
    case INPUT_TYPE_SEARCH:
      textChanged = CGUIKeyboardFactory::ShowAndGetFilter(utf8, true);
      break;
    case INPUT_TYPE_FILTER:
      textChanged = CGUIKeyboardFactory::ShowAndGetFilter(utf8, false);
      break;
    case INPUT_TYPE_PASSWORD_NUMBER_VERIFY_NEW:
      textChanged = CGUIDialogNumeric::ShowAndVerifyNewPassword(utf8);
      break;
    case INPUT_TYPE_PASSWORD_MD5:
      utf8 = ""; // TODO: Ideally we'd send this to the keyboard and tell the keyboard we have this type of input
      // fallthrough
    case INPUT_TYPE_TEXT:
    default:
      textChanged = CGUIKeyboardFactory::ShowAndGetInput(utf8, heading, true, m_inputType == INPUT_TYPE_PASSWORD || m_inputType == INPUT_TYPE_PASSWORD_MD5);
      break;
  }
  if (textChanged)
  {
    ClearMD5();
    m_edit.clear();
    g_charsetConverter.utf8ToW(utf8, m_text2);
    m_cursorPos = m_text2.size();
    UpdateText();
    m_cursorPos = m_text2.size();
  }
}

void CGUIEditControl::UpdateText(bool sendUpdate)
{
  m_smsTimer.Stop();
  if (sendUpdate)
  {
    ValidateInput();

    SEND_CLICK_MESSAGE(GetID(), GetParentID(), 0);

    m_textChangeActions.ExecuteActions(GetID(), GetParentID());
  }
  SetInvalid();
}

void CGUIEditControl::SetInputType(CGUIEditControl::INPUT_TYPE type, int heading)
{
  m_inputType = type;
  m_inputHeading = heading;
  // TODO: Verify the current input string?
}

void CGUIEditControl::RecalcLabelPosition()
{
  // ensure that our cursor is within our width
  ValidateCursor();

  std::wstring text = GetDisplayedText();
  m_textWidth = m_label.CalcTextWidth(text + L'|');
  float beforeCursorWidth = m_label.CalcTextWidth(text.substr(0, m_cursorPos));
  float afterCursorWidth = m_label.CalcTextWidth(text.substr(0, m_cursorPos) + L'|');
  float leftTextWidth = m_label.GetRenderRect().Width();
  float maxTextWidth = m_label.GetMaxWidth();
  if (leftTextWidth > 0)
    maxTextWidth -= leftTextWidth + spaceWidth;

  // if skinner forgot to set height :p
  if (m_height == 0 && m_label.GetLabelInfo().font)
    m_height = m_label.GetLabelInfo().font->GetTextHeight(1);

  if (m_textWidth > maxTextWidth)
  { // we render taking up the full width, so make sure our cursor position is
    // within the render window
    if (m_textOffset + afterCursorWidth > maxTextWidth)
    {
      // move the position to the left (outside of the viewport)
      m_textOffset = maxTextWidth - afterCursorWidth;
    }
    else if (m_textOffset + beforeCursorWidth < 0) // offscreen to the left
    {
      // otherwise use original position
      m_textOffset = -beforeCursorWidth;
    }
    else if (m_textOffset + m_textWidth < maxTextWidth)
    { // we have more text than we're allowed, but we aren't filling all the space
      m_textOffset = maxTextWidth - m_textWidth;
    }
  }
  else
    m_textOffset = 0;
}

void CGUIEditControl::ProcessText(unsigned int currentTime)
{
  if (m_smsTimer.IsRunning() && m_smsTimer.GetElapsedMilliseconds() > smsDelay)
    UpdateText();

  if (m_bInvalidated)
  {
    m_label.SetMaxRect(m_posX, m_posY, m_width, m_height);
    m_label.SetText(m_info.GetLabel(GetParentID()));
    RecalcLabelPosition();
  }

  bool changed = false;

  m_clipRect.x1 = m_label.GetRenderRect().x1;
  m_clipRect.x2 = m_clipRect.x1 + m_label.GetMaxWidth();
  m_clipRect.y1 = m_posY;
  m_clipRect.y2 = m_posY + m_height;

  // start by rendering the normal text
  float leftTextWidth = m_label.GetRenderRect().Width();
  if (leftTextWidth > 0)
  {
    // render the text on the left
    changed |= m_label.SetColor(GetTextColor());
    changed |= m_label.Process(currentTime);

    m_clipRect.x1 += leftTextWidth + spaceWidth;
  }

  if (g_graphicsContext.SetClipRegion(m_clipRect.x1, m_clipRect.y1, m_clipRect.Width(), m_clipRect.Height()))
  {
    uint32_t align = m_label.GetLabelInfo().align & XBFONT_CENTER_Y; // start aligned left
    if (m_label2.GetTextWidth() < m_clipRect.Width())
    { // align text as our text fits
      if (leftTextWidth > 0)
      { // right align as we have 2 labels
        align |= XBFONT_RIGHT;
      }
      else
      { // align by whatever the skinner requests
        align |= (m_label2.GetLabelInfo().align & 3);
      }
    }
    changed |= m_label2.SetMaxRect(m_clipRect.x1 + m_textOffset, m_posY, m_clipRect.Width() - m_textOffset, m_height);

    std::wstring text = GetDisplayedText();
    // add the cursor and highlighting if we're focused
    if ((HasFocus() || m_cursorShowAlways) && m_inputType != INPUT_TYPE_READONLY)
      changed |= SetStyledText(text);
    else
    {
      if (text.empty())
        changed |= m_label2.SetText(m_hintInfo.GetLabel(GetParentID()));
      else
        changed |= m_label2.SetTextW(text);
    }

    changed |= m_label2.SetAlign(align);
    changed |= m_label2.SetColor(GetTextColor());
    changed |= m_label2.SetOverflow(CGUILabel::OVER_FLOW_CLIP);
    changed |= m_label2.Process(currentTime);
    g_graphicsContext.RestoreClipRegion();
  }
  if (changed)
    MarkDirtyRegion();
}

void CGUIEditControl::RenderText()
{
  m_label.Render();

  if (g_graphicsContext.SetClipRegion(m_clipRect.x1, m_clipRect.y1, m_clipRect.Width(), m_clipRect.Height()))
  {
    m_label2.Render();
    g_graphicsContext.RestoreClipRegion();
  }
}

CGUILabel::COLOR CGUIEditControl::GetTextColor() const
{
  CGUILabel::COLOR color = CGUIButtonControl::GetTextColor();
  if (color != CGUILabel::COLOR_DISABLED && HasInvalidInput())
    return CGUILabel::COLOR_INVALID;

  return color;
}

void CGUIEditControl::SetHint(const CGUIInfoLabel& hint)
{
  m_hintInfo = hint;
}

std::wstring CGUIEditControl::GetDisplayedText() const
{
  std::wstring text(m_text2);
  if (m_inputType == INPUT_TYPE_PASSWORD || m_inputType == INPUT_TYPE_PASSWORD_MD5 || m_inputType == INPUT_TYPE_PASSWORD_NUMBER_VERIFY_NEW)
  {
    text.clear();
    if (m_smsTimer.IsRunning())
    { // using the remove to input, so display the last key input
      text.append(m_cursorPos - 1, L'*');
      text.append(1, m_text2[m_cursorPos - 1]);
      text.append(m_text2.size() - m_cursorPos, L'*');
    }
    else
      text.append(m_text2.size(), L'*');;
  }
  else if (!m_edit.empty())
    text.insert(m_editOffset, m_edit);
  return text;
}

bool CGUIEditControl::SetStyledText(const std::wstring &text)
{
  vecText styled;
  styled.reserve(text.size() + 1);

  vecColors colors;
  colors.push_back(m_label.GetLabelInfo().textColor);
  colors.push_back(m_label.GetLabelInfo().disabledColor);
  color_t select = m_label.GetLabelInfo().selectedColor;
  if (!select)
    select = 0xFFFF0000;
  colors.push_back(select);
  colors.push_back(0x00FFFFFF);

  unsigned int startHighlight = m_cursorPos;
  unsigned int endHighlight   = m_cursorPos + m_edit.size();
  unsigned int startSelection = m_cursorPos + m_editOffset;
  unsigned int endSelection   = m_cursorPos + m_editOffset + m_editLength;

  for (unsigned int i = 0; i < text.size(); i++)
  {
    unsigned int ch = text[i];
    if (m_editLength > 0 && startSelection <= i && i < endSelection)
      ch |= (2 << 16); // highlight the letters we're playing with
    else if (!m_edit.empty() && (i < startHighlight || i >= endHighlight))
      ch |= (1 << 16); // dim the bits we're not editing
    styled.push_back(ch);
  }

  // show the cursor
  unsigned int ch = L'|';
  if ((++m_cursorBlink % 64) > 32)
    ch |= (3 << 16);
  styled.insert(styled.begin() + m_cursorPos, ch);

  return m_label2.SetStyledText(styled, colors);
}

void CGUIEditControl::ValidateCursor()
{
  if (m_cursorPos > m_text2.size())
    m_cursorPos = m_text2.size();
}

void CGUIEditControl::SetLabel(const std::string &text)
{
  CGUIButtonControl::SetLabel(text);
  SetInvalid();
}

void CGUIEditControl::SetLabel2(const std::string &text)
{
  m_edit.clear();
  std::wstring newText;
  g_charsetConverter.utf8ToW(text, newText);
  if (newText != m_text2)
  {
    m_isMD5 = (m_inputType == INPUT_TYPE_PASSWORD_MD5 || m_inputType == INPUT_TYPE_PASSWORD_NUMBER_VERIFY_NEW);
    m_text2 = newText;
    m_cursorPos = m_text2.size();
    ValidateInput();
    SetInvalid();
  }
}

std::string CGUIEditControl::GetLabel2() const
{
  std::string text;
  g_charsetConverter.wToUTF8(m_text2, text);
  if (m_inputType == INPUT_TYPE_PASSWORD_MD5 && !m_isMD5)
    return XBMC::XBMC_MD5::GetMD5(text);
  return text;
}

bool CGUIEditControl::ClearMD5()
{
  if (!(m_inputType == INPUT_TYPE_PASSWORD_MD5 || m_inputType == INPUT_TYPE_PASSWORD_NUMBER_VERIFY_NEW) || !m_isMD5)
    return false;
  
  m_text2.clear();
  m_cursorPos = 0;
  if (m_inputType != INPUT_TYPE_PASSWORD_NUMBER_VERIFY_NEW)
    m_isMD5 = false;
  return true;
}

unsigned int CGUIEditControl::GetCursorPosition() const
{
  return m_cursorPos;
}

void CGUIEditControl::SetCursorPosition(unsigned int iPosition)
{
  m_cursorPos = iPosition;
}

void CGUIEditControl::OnSMSCharacter(unsigned int key)
{
  assert(key < 10);
  bool sendUpdate = false;
  if (m_smsTimer.IsRunning())
  {
    // we're already entering an SMS character
    if (key != m_smsLastKey || m_smsTimer.GetElapsedMilliseconds() > smsDelay)
    { // a different key was clicked than last time, or we have timed out
      m_smsLastKey = key;
      m_smsKeyIndex = 0;
      sendUpdate = true;
    }
    else
    { // same key as last time within the appropriate time period
      m_smsKeyIndex++;
      if (m_cursorPos)
        m_text2.erase(--m_cursorPos, 1);
    }
  }
  else
  { // key is pressed for the first time
    m_smsLastKey = key;
    m_smsKeyIndex = 0;
  }

  m_smsKeyIndex = m_smsKeyIndex % strlen(smsLetters[key]);

  m_text2.insert(m_text2.begin() + m_cursorPos++, smsLetters[key][m_smsKeyIndex]);
  UpdateText(sendUpdate);
  m_smsTimer.StartZero();
}

void CGUIEditControl::OnPasteClipboard()
{
  std::wstring unicode_text;
  std::string utf8_text;

// Get text from the clipboard
  utf8_text = g_Windowing.GetClipboardText();
  g_charsetConverter.utf8ToW(utf8_text, unicode_text);

  // Insert the pasted text at the current cursor position.
  if (unicode_text.length() > 0)
  {
    std::wstring left_end = m_text2.substr(0, m_cursorPos);
    std::wstring right_end = m_text2.substr(m_cursorPos);

    m_text2 = left_end;
    m_text2.append(unicode_text);
    m_text2.append(right_end);
    m_cursorPos += unicode_text.length();
    UpdateText();
  }
}

void CGUIEditControl::SetInputValidation(StringValidation::Validator inputValidator, void *data /* = NULL */)
{
  if (m_inputValidator == inputValidator)
    return;
  
  m_inputValidator = inputValidator;
  m_inputValidatorData = data;
  // the input validator has changed, so re-validate the current data
  ValidateInput();
}

bool CGUIEditControl::ValidateInput(const std::wstring &data) const
{
  if (m_inputValidator == NULL)
    return true;

  return m_inputValidator(GetLabel2(), (void*)(m_inputValidatorData != NULL ? m_inputValidatorData : this));
}

void CGUIEditControl::ValidateInput()
{
  // validate the input
  bool invalid = !ValidateInput(m_text2);
  // nothing to do if still valid/invalid
  if (invalid != m_invalidInput)
  {
    // the validity state has changed so we need to update the control
    m_invalidInput = invalid;

    // let the window/dialog know that the validity has changed
    CGUIMessage msg(GUI_MSG_VALIDITY_CHANGED, GetID(), GetID(), m_invalidInput ? 0 : 1);
    SendWindowMessage(msg);

    SetInvalid();
  }
}

void CGUIEditControl::SetFocus(bool focus)
{
  m_smsTimer.Stop();
  g_Windowing.EnableTextInput(focus);
  CGUIControl::SetFocus(focus);
<<<<<<< HEAD
  SetInvalid();
=======
}

std::string CGUIEditControl::GetDescriptionByIndex(int index) const
{
  if (index == 0)
    return GetDescription();
  else if(index == 1)
    return GetLabel2();
  
  return "";
>>>>>>> 22028a52
}<|MERGE_RESOLUTION|>--- conflicted
+++ resolved
@@ -746,9 +746,7 @@
   m_smsTimer.Stop();
   g_Windowing.EnableTextInput(focus);
   CGUIControl::SetFocus(focus);
-<<<<<<< HEAD
   SetInvalid();
-=======
 }
 
 std::string CGUIEditControl::GetDescriptionByIndex(int index) const
@@ -759,5 +757,4 @@
     return GetLabel2();
   
   return "";
->>>>>>> 22028a52
 }