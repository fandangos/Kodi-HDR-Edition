/*
 *      Copyright (C) 2005-2008 Team XBMC
 *      http://www.xbmc.org
 *
 *  This Program is free software; you can redistribute it and/or modify
 *  it under the terms of the GNU General Public License as published by
 *  the Free Software Foundation; either version 2, or (at your option)
 *  any later version.
 *
 *  This Program is distributed in the hope that it will be useful,
 *  but WITHOUT ANY WARRANTY; without even the implied warranty of
 *  MERCHANTABILITY or FITNESS FOR A PARTICULAR PURPOSE. See the
 *  GNU General Public License for more details.
 *
 *  You should have received a copy of the GNU General Public License
 *  along with XBMC; see the file COPYING.  If not, write to
 *  the Free Software Foundation, 675 Mass Ave, Cambridge, MA 02139, USA.
 *  http://www.gnu.org/copyleft/gpl.html
 *
 */

#include <limits.h>

#include "system.h"
#include "AdvancedSettings.h"
#include "Application.h"
#include "network/DNSNameCache.h"
#include "filesystem/File.h"
#include "utils/LangCodeExpander.h"
#include "LangInfo.h"
#include "settings/GUISettings.h"
#include "settings/Settings.h"
#include "utils/StringUtils.h"
#include "utils/SystemInfo.h"
#include "utils/URIUtils.h"
#include "utils/XMLUtils.h"
#include "utils/log.h"
#include "filesystem/SpecialProtocol.h"

using namespace XFILE;

CAdvancedSettings::CAdvancedSettings()
{
}

void CAdvancedSettings::Initialize()
{
  m_audioHeadRoom = 0;
  m_ac3Gain = 12.0f;
  m_audioApplyDrc = true;
  m_dvdplayerIgnoreDTSinWAV = false;

  m_karaokeSyncDelayCDG = 0.0f;
  m_karaokeSyncDelayLRC = 0.0f;
  m_karaokeChangeGenreForKaraokeSongs = false;
  m_karaokeKeepDelay = true;
  m_karaokeStartIndex = 1;
  m_karaokeAlwaysEmptyOnCdgs = 1;
  m_karaokeUseSongSpecificBackground = 0;

  m_audioDefaultPlayer = "paplayer";
  m_audioPlayCountMinimumPercent = 90.0f;
  m_audioHost = "default";

  m_videoSubsDelayRange = 10;
  m_videoAudioDelayRange = 10;
  m_videoSmallStepBackSeconds = 7;
  m_videoSmallStepBackTries = 3;
  m_videoSmallStepBackDelay = 300;
  m_videoUseTimeSeeking = true;
  m_videoTimeSeekForward = 30;
  m_videoTimeSeekBackward = -30;
  m_videoTimeSeekForwardBig = 600;
  m_videoTimeSeekBackwardBig = -600;
  m_videoPercentSeekForward = 2;
  m_videoPercentSeekBackward = -2;
  m_videoPercentSeekForwardBig = 10;
  m_videoPercentSeekBackwardBig = -10;
  m_videoBlackBarColour = 0;
  m_videoPPFFmpegDeint = "linblenddeint";
  m_videoPPFFmpegPostProc = "ha:128:7,va,dr";
  m_videoDefaultPlayer = "dvdplayer";
  m_videoDefaultDVDPlayer = "dvdplayer";
  m_videoIgnoreSecondsAtStart = 3*60;
  m_videoIgnorePercentAtEnd   = 8.0f;
  m_videoPlayCountMinimumPercent = 90.0f;
  m_videoVDPAUScaling = false;
  m_videoNonLinStretchRatio = 0.5f;
  m_videoAllowLanczos3 = false;
  m_videoAutoScaleMaxFps = 30.0f;
  m_videoAllowMpeg4VDPAU = false;
  m_DXVACheckCompatibility = false;
  m_DXVACheckCompatibilityPresent = false;

  m_musicUseTimeSeeking = true;
  m_musicTimeSeekForward = 10;
  m_musicTimeSeekBackward = -10;
  m_musicTimeSeekForwardBig = 60;
  m_musicTimeSeekBackwardBig = -60;
  m_musicPercentSeekForward = 1;
  m_musicPercentSeekBackward = -1;
  m_musicPercentSeekForwardBig = 10;
  m_musicPercentSeekBackwardBig = -10;
  m_musicResample = 0;

  m_slideshowPanAmount = 2.5f;
  m_slideshowZoomAmount = 5.0f;
  m_slideshowBlackBarCompensation = 20.0f;

  m_lcdRows = 4;
  m_lcdColumns = 20;
  m_lcdAddress1 = 0;
  m_lcdAddress2 = 0x40;
  m_lcdAddress3 = 0x14;
  m_lcdAddress4 = 0x54;
  m_lcdHeartbeat = false;
  m_lcdDimOnScreenSave = false;
  m_lcdScrolldelay = 1;
  m_lcdHostName = "localhost";

  m_autoDetectPingTime = 30;

  m_songInfoDuration = 10;
  m_busyDialogDelay = 2000;

  m_cddbAddress = "freedb.freedb.org";

  m_handleMounting = g_application.IsStandAlone();

  m_fullScreenOnMovieStart = true;
  m_noDVDROM = false;
  m_cachePath = "special://temp/";

  m_videoCleanDateTimeRegExp = "(.*[^ _\\,\\.\\(\\)\\[\\]\\-])[ _\\.\\(\\)\\[\\]\\-]+(19[0-9][0-9]|20[0-1][0-9])([ _\\,\\.\\(\\)\\[\\]\\-]|[^0-9]$)";

  m_videoCleanStringRegExps.push_back("[ _\\,\\.\\(\\)\\[\\]\\-](ac3|dts|custom|dc|remastered|divx|divx5|dsr|dsrip|dutch|dvd|dvd5|dvd9|dvdrip|dvdscr|dvdscreener|screener|dvdivx|cam|fragment|fs|hdtv|hdrip|hdtvrip|internal|limited|multisubs|ntsc|ogg|ogm|pal|pdtv|proper|repack|rerip|retail|r3|r5|bd5|se|svcd|swedish|german|read.nfo|nfofix|unrated|extended|ws|telesync|ts|telecine|tc|brrip|bdrip|480p|480i|576p|576i|720p|720i|1080p|1080i|3d|hrhd|hrhdtv|hddvd|bluray|x264|h264|xvid|xvidvd|xxx|www.www|cd[1-9]|\\[.*\\])([ _\\,\\.\\(\\)\\[\\]\\-]|$)");
  m_videoCleanStringRegExps.push_back("(\\[.*\\])");

  m_moviesExcludeFromScanRegExps.push_back("-trailer");
  m_moviesExcludeFromScanRegExps.push_back("[-._ \\\\/]sample[-._ \\\\/]");
  m_tvshowExcludeFromScanRegExps.push_back("[-._ \\\\/]sample[-._ \\\\/]");

  m_videoStackRegExps.push_back("(.*?)([ _.-]*(?:cd|dvd|p(?:(?:ar)?t)|dis[ck]|d)[ _.-]*[0-9]+)(.*?)(\\.[^.]+)$");
  m_videoStackRegExps.push_back("(.*?)([ _.-]*(?:cd|dvd|p(?:(?:ar)?t)|dis[ck]|d)[ _.-]*[a-d])(.*?)(\\.[^.]+)$");
  m_videoStackRegExps.push_back("(.*?)([ ._-]*[a-d])(.*?)(\\.[^.]+)$");
  // This one is a bit too greedy to enable by default.  It will stack sequels
  // in a flat dir structure, but is perfectly safe in a dir-per-vid one.
  //m_videoStackRegExps.push_back("(.*?)([ ._-]*[0-9])(.*?)(\\.[^.]+)$");

  // foo.s01.e01, foo.s01_e01, S01E02 foo, S01 - E02
  m_tvshowEnumRegExps.push_back(TVShowRegexp(false,"[Ss]([0-9]+)[][ ._-]*[Ee]([0-9]+)([^\\\\/]*)$"));
  // foo.ep01, foo.EP_01
  m_tvshowEnumRegExps.push_back(TVShowRegexp(false,"[\\._ -]()[Ee][Pp]_?([0-9]+)([^\\\\/]*)$"));
  // foo.yyyy.mm.dd.* (byDate=true)
  m_tvshowEnumRegExps.push_back(TVShowRegexp(true,"([0-9]{4})[\\.-]([0-9]{2})[\\.-]([0-9]{2})"));
  // foo.mm.dd.yyyy.* (byDate=true)
  m_tvshowEnumRegExps.push_back(TVShowRegexp(true,"([0-9]{2})[\\.-]([0-9]{2})[\\.-]([0-9]{4})"));
  // foo.1x09* or just /1x09*
  m_tvshowEnumRegExps.push_back(TVShowRegexp(false,"[\\\\/\\._ \\[\\(-]([0-9]+)x([0-9]+)([^\\\\/]*)$"));
  // foo.103*, 103 foo
  m_tvshowEnumRegExps.push_back(TVShowRegexp(false,"[\\\\/\\._ -]([0-9]+)([0-9][0-9])([\\._ -][^\\\\/]*)$"));
  // Part I, Pt.VI
  m_tvshowEnumRegExps.push_back(TVShowRegexp(false,"[\\/._ -]p(?:ar)?t[_. -]()([ivx]+)([._ -][^\\/]*)$"));

  m_tvshowMultiPartEnumRegExp = "^[-_EeXx]+([0-9]+)";

  m_remoteDelay = 3;
  m_controllerDeadzone = 0.2f;

  m_playlistAsFolders = true;
  m_detectAsUdf = false;

  m_thumbSize = DEFAULT_THUMB_SIZE;
  m_fanartHeight = DEFAULT_FANART_HEIGHT;
  m_useDDSFanart = false;

  m_sambaclienttimeout = 10;
  m_sambadoscodepage = "";
  m_sambastatfiles = true;

  m_bHTTPDirectoryStatFilesize = false;

  m_bFTPThumbs = false;

  m_musicThumbs = "folder.jpg|Folder.jpg|folder.JPG|Folder.JPG|cover.jpg|Cover.jpg|cover.jpeg|thumb.jpg|Thumb.jpg|thumb.JPG|Thumb.JPG";
  m_dvdThumbs = "folder.jpg|Folder.jpg|folder.JPG|Folder.JPG";
  m_fanartImages = "fanart.jpg|fanart.png";

  m_bMusicLibraryHideAllItems = false;
  m_bMusicLibraryAllItemsOnBottom = false;
  m_bMusicLibraryAlbumsSortByArtistThenYear = false;
  m_iMusicLibraryRecentlyAddedItems = 25;
  m_strMusicLibraryAlbumFormat = "";
  m_strMusicLibraryAlbumFormatRight = "";
  m_prioritiseAPEv2tags = false;
  m_musicItemSeparator = " / ";
  m_videoItemSeparator = " / ";

  m_bVideoLibraryHideAllItems = false;
  m_bVideoLibraryAllItemsOnBottom = false;
  m_iVideoLibraryRecentlyAddedItems = 25;
  m_bVideoLibraryHideRecentlyAddedItems = false;
  m_bVideoLibraryHideEmptySeries = false;
  m_bVideoLibraryCleanOnUpdate = false;
  m_bVideoLibraryExportAutoThumbs = false;
  m_bVideoLibraryImportWatchedState = false;
  m_bVideoScannerIgnoreErrors = false;

  m_bUseEvilB = true;

  m_iTuxBoxStreamtsPort = 31339;
  m_bTuxBoxAudioChannelSelection = false;
  m_bTuxBoxSubMenuSelection = false;
  m_bTuxBoxPictureIcon= true;
  m_bTuxBoxSendAllAPids= false;
  m_iTuxBoxEpgRequestTime = 10; //seconds
  m_iTuxBoxDefaultSubMenu = 4;
  m_iTuxBoxDefaultRootMenu = 0; //default TV Mode
  m_iTuxBoxZapWaitTime = 0; // Time in sec. Default 0:OFF
  m_bTuxBoxZapstream = true;
  m_iTuxBoxZapstreamPort = 31344;

  m_iMythMovieLength = 0; // 0 == Off

  m_bEdlMergeShortCommBreaks = false;      // Off by default
  m_iEdlMaxCommBreakLength = 8 * 30 + 10;  // Just over 8 * 30 second commercial break.
  m_iEdlMinCommBreakLength = 3 * 30;       // 3 * 30 second commercial breaks.
  m_iEdlMaxCommBreakGap = 4 * 30;          // 4 * 30 second commercial breaks.
  m_iEdlMaxStartGap = 5 * 60;              // 5 minutes.
  m_iEdlCommBreakAutowait = 0;             // Off by default
  m_iEdlCommBreakAutowind = 0;             // Off by default

  m_curlconnecttimeout = 10;
  m_curllowspeedtime = 20;
  m_curlretries = 2;
  m_curlDisableIPV6 = false;      //Certain hardware/OS combinations have trouble
                                  //with ipv6.

  m_fullScreen = m_startFullScreen = false;
  m_showExitButton = true;
  m_splashImage = true;

  m_playlistRetries = 100;
  m_playlistTimeout = 20; // 20 seconds timeout
  m_GLRectangleHack = false;
  m_iSkipLoopFilter = 0;
  m_AllowD3D9Ex = true;
  m_ForceD3D9Ex = false;
  m_AllowDynamicTextures = true;
  m_RestrictCapsMask = 0;
  m_sleepBeforeFlip = 0;
  m_bVirtualShares = true;

//caused lots of jerks
//#ifdef _WIN32
//  m_ForcedSwapTime = 2.0;
//#else
  m_ForcedSwapTime = 0.0;
//#endif

  m_cpuTempCmd = "";
  m_gpuTempCmd = "";
#ifdef __APPLE__
  // default for osx is fullscreen always on top
  m_alwaysOnTop = true;
#else
  // default for windows is not always on top
  m_alwaysOnTop = false;
#endif

  m_bgInfoLoaderMaxThreads = 5;

  m_measureRefreshrate = false;

  m_cacheMemBufferSize = 1024 * 1024 * 20;

  m_jsonOutputCompact = true;
  m_jsonTcpPort = 9090;

  m_enableMultimediaKeys = false;
<<<<<<< HEAD

  m_canWindowed = true;
=======
  m_guiVisualizeDirtyRegions = false;
  m_guiAlgorithmDirtyRegions = 0;
>>>>>>> 2bb623f4
}

bool CAdvancedSettings::Load()
{
  // NOTE: This routine should NOT set the default of any of these parameters
  //       it should instead use the versions of GetString/Integer/Float that
  //       don't take defaults in.  Defaults are set in the constructor above
  Initialize(); // In case of profile switch.
  ParseSettingsFile("special://xbmc/system/advancedsettings.xml");
  for (unsigned int i = 0; i < m_settingsFiles.size(); i++)
    ParseSettingsFile(m_settingsFiles[i]);
  ParseSettingsFile(g_settings.GetUserDataItem("advancedsettings.xml"));
  return true;
}

void CAdvancedSettings::ParseSettingsFile(const CStdString &file)
{
  TiXmlDocument advancedXML;
  if (!CFile::Exists(file))
  {
    CLog::Log(LOGNOTICE, "No settings file to load to load (%s)", file.c_str());
    return;
  }

  if (!advancedXML.LoadFile(file))
  {
    CLog::Log(LOGERROR, "Error loading %s, Line %d\n%s", file.c_str(), advancedXML.ErrorRow(), advancedXML.ErrorDesc());
    return;
  }

  TiXmlElement *pRootElement = advancedXML.RootElement();
  if (!pRootElement || strcmpi(pRootElement->Value(),"advancedsettings") != 0)
  {
    CLog::Log(LOGERROR, "Error loading %s, no <advancedsettings> node", file.c_str());
    return;
  }

  // succeeded - tell the user it worked
  CLog::Log(LOGNOTICE, "Loaded settings file from %s", file.c_str());

  // Dump contents of AS.xml to debug log
  TiXmlPrinter printer;
  printer.SetLineBreak("\n");
  printer.SetIndent("  ");
  advancedXML.Accept(&printer);
  CLog::Log(LOGNOTICE, "Contents of %s are...\n%s", file.c_str(), printer.CStr());

  TiXmlElement *pElement = pRootElement->FirstChildElement("audio");
  if (pElement)
  {
    XMLUtils::GetFloat(pElement, "ac3downmixgain", m_ac3Gain, -96.0f, 96.0f);
    XMLUtils::GetInt(pElement, "headroom", m_audioHeadRoom, 0, 12);
    XMLUtils::GetString(pElement, "defaultplayer", m_audioDefaultPlayer);
    // 101 on purpose - can be used to never automark as watched
    XMLUtils::GetFloat(pElement, "playcountminimumpercent", m_audioPlayCountMinimumPercent, 0.0f, 101.0f);

    XMLUtils::GetBoolean(pElement, "usetimeseeking", m_musicUseTimeSeeking);
    XMLUtils::GetInt(pElement, "timeseekforward", m_musicTimeSeekForward, 0, 6000);
    XMLUtils::GetInt(pElement, "timeseekbackward", m_musicTimeSeekBackward, -6000, 0);
    XMLUtils::GetInt(pElement, "timeseekforwardbig", m_musicTimeSeekForwardBig, 0, 6000);
    XMLUtils::GetInt(pElement, "timeseekbackwardbig", m_musicTimeSeekBackwardBig, -6000, 0);

    XMLUtils::GetInt(pElement, "percentseekforward", m_musicPercentSeekForward, 0, 100);
    XMLUtils::GetInt(pElement, "percentseekbackward", m_musicPercentSeekBackward, -100, 0);
    XMLUtils::GetInt(pElement, "percentseekforwardbig", m_musicPercentSeekForwardBig, 0, 100);
    XMLUtils::GetInt(pElement, "percentseekbackwardbig", m_musicPercentSeekBackwardBig, -100, 0);

    XMLUtils::GetInt(pElement, "resample", m_musicResample, 0, 192000);

    TiXmlElement* pAudioExcludes = pElement->FirstChildElement("excludefromlisting");
    if (pAudioExcludes)
      GetCustomRegexps(pAudioExcludes, m_audioExcludeFromListingRegExps);

    pAudioExcludes = pElement->FirstChildElement("excludefromscan");
    if (pAudioExcludes)
      GetCustomRegexps(pAudioExcludes, m_audioExcludeFromScanRegExps);

    XMLUtils::GetString(pElement, "audiohost", m_audioHost);
    XMLUtils::GetBoolean(pElement, "applydrc", m_audioApplyDrc);
    XMLUtils::GetBoolean(pElement, "dvdplayerignoredtsinwav", m_dvdplayerIgnoreDTSinWAV);
  }

  pElement = pRootElement->FirstChildElement("karaoke");
  if (pElement)
  {
    XMLUtils::GetFloat(pElement, "syncdelaycdg", m_karaokeSyncDelayCDG, -3.0f, 3.0f); // keep the old name for comp
    XMLUtils::GetFloat(pElement, "syncdelaylrc", m_karaokeSyncDelayLRC, -3.0f, 3.0f);
    XMLUtils::GetBoolean(pElement, "alwaysreplacegenre", m_karaokeChangeGenreForKaraokeSongs );
    XMLUtils::GetBoolean(pElement, "storedelay", m_karaokeKeepDelay );
    XMLUtils::GetInt(pElement, "autoassignstartfrom", m_karaokeStartIndex, 1, 2000000000);
    XMLUtils::GetBoolean(pElement, "nocdgbackground", m_karaokeAlwaysEmptyOnCdgs );
    XMLUtils::GetBoolean(pElement, "lookupsongbackground", m_karaokeUseSongSpecificBackground );

    TiXmlElement* pKaraokeBackground = pElement->FirstChildElement("defaultbackground");
    if (pKaraokeBackground)
    {
      const char* attr = pKaraokeBackground->Attribute("type");
      if ( attr )
        m_karaokeDefaultBackgroundType = attr;

      attr = pKaraokeBackground->Attribute("path");
      if ( attr )
        m_karaokeDefaultBackgroundFilePath = attr;
    }
  }

  pElement = pRootElement->FirstChildElement("video");
  if (pElement)
  {
    XMLUtils::GetFloat(pElement, "subsdelayrange", m_videoSubsDelayRange, 10, 600);
    XMLUtils::GetFloat(pElement, "audiodelayrange", m_videoAudioDelayRange, 10, 600);
    XMLUtils::GetInt(pElement, "blackbarcolour", m_videoBlackBarColour, 0, 255);
    XMLUtils::GetString(pElement, "defaultplayer", m_videoDefaultPlayer);
    XMLUtils::GetString(pElement, "defaultdvdplayer", m_videoDefaultDVDPlayer);
    XMLUtils::GetBoolean(pElement, "fullscreenonmoviestart", m_fullScreenOnMovieStart);
    // 101 on purpose - can be used to never automark as watched
    XMLUtils::GetFloat(pElement, "playcountminimumpercent", m_videoPlayCountMinimumPercent, 0.0f, 101.0f);
    XMLUtils::GetInt(pElement, "ignoresecondsatstart", m_videoIgnoreSecondsAtStart, 0, 900);
    XMLUtils::GetFloat(pElement, "ignorepercentatend", m_videoIgnorePercentAtEnd, 0, 100.0f);

    XMLUtils::GetInt(pElement, "smallstepbackseconds", m_videoSmallStepBackSeconds, 1, INT_MAX);
    XMLUtils::GetInt(pElement, "smallstepbacktries", m_videoSmallStepBackTries, 1, 10);
    XMLUtils::GetInt(pElement, "smallstepbackdelay", m_videoSmallStepBackDelay, 100, 5000); //MS

    XMLUtils::GetBoolean(pElement, "usetimeseeking", m_videoUseTimeSeeking);
    XMLUtils::GetInt(pElement, "timeseekforward", m_videoTimeSeekForward, 0, 6000);
    XMLUtils::GetInt(pElement, "timeseekbackward", m_videoTimeSeekBackward, -6000, 0);
    XMLUtils::GetInt(pElement, "timeseekforwardbig", m_videoTimeSeekForwardBig, 0, 6000);
    XMLUtils::GetInt(pElement, "timeseekbackwardbig", m_videoTimeSeekBackwardBig, -6000, 0);

    XMLUtils::GetInt(pElement, "percentseekforward", m_videoPercentSeekForward, 0, 100);
    XMLUtils::GetInt(pElement, "percentseekbackward", m_videoPercentSeekBackward, -100, 0);
    XMLUtils::GetInt(pElement, "percentseekforwardbig", m_videoPercentSeekForwardBig, 0, 100);
    XMLUtils::GetInt(pElement, "percentseekbackwardbig", m_videoPercentSeekBackwardBig, -100, 0);

    TiXmlElement* pVideoExcludes = pElement->FirstChildElement("excludefromlisting");
    if (pVideoExcludes)
      GetCustomRegexps(pVideoExcludes, m_videoExcludeFromListingRegExps);

    pVideoExcludes = pElement->FirstChildElement("excludefromscan");
    if (pVideoExcludes)
      GetCustomRegexps(pVideoExcludes, m_moviesExcludeFromScanRegExps);

    pVideoExcludes = pElement->FirstChildElement("excludetvshowsfromscan");
    if (pVideoExcludes)
      GetCustomRegexps(pVideoExcludes, m_tvshowExcludeFromScanRegExps);

    pVideoExcludes = pElement->FirstChildElement("cleanstrings");
    if (pVideoExcludes)
      GetCustomRegexps(pVideoExcludes, m_videoCleanStringRegExps);

    XMLUtils::GetString(pElement,"cleandatetime", m_videoCleanDateTimeRegExp);
    XMLUtils::GetString(pElement,"ppffmpegdeinterlacing",m_videoPPFFmpegDeint);
    XMLUtils::GetString(pElement,"ppffmpegpostprocessing",m_videoPPFFmpegPostProc);
    XMLUtils::GetBoolean(pElement,"vdpauscaling",m_videoVDPAUScaling);
    XMLUtils::GetFloat(pElement, "nonlinearstretchratio", m_videoNonLinStretchRatio, 0.01f, 1.0f);
    XMLUtils::GetBoolean(pElement,"allowlanczos3",m_videoAllowLanczos3);
    XMLUtils::GetFloat(pElement,"autoscalemaxfps",m_videoAutoScaleMaxFps, 0.0f, 1000.0f);
    XMLUtils::GetBoolean(pElement,"allowmpeg4vdpau",m_videoAllowMpeg4VDPAU);

    TiXmlElement* pAdjustRefreshrate = pElement->FirstChildElement("adjustrefreshrate");
    if (pAdjustRefreshrate)
    {
      TiXmlElement* pRefreshOverride = pAdjustRefreshrate->FirstChildElement("override");
      while (pRefreshOverride)
      {
        RefreshOverride override = {0};

        float fps;
        if (XMLUtils::GetFloat(pRefreshOverride, "fps", fps))
        {
          override.fpsmin = fps - 0.01f;
          override.fpsmax = fps + 0.01f;
        }

        float fpsmin, fpsmax;
        if (XMLUtils::GetFloat(pRefreshOverride, "fpsmin", fpsmin) &&
            XMLUtils::GetFloat(pRefreshOverride, "fpsmax", fpsmax))
        {
          override.fpsmin = fpsmin;
          override.fpsmax = fpsmax;
        }

        float refresh;
        if (XMLUtils::GetFloat(pRefreshOverride, "refresh", refresh))
        {
          override.refreshmin = refresh - 0.01f;
          override.refreshmax = refresh + 0.01f;
        }

        float refreshmin, refreshmax;
        if (XMLUtils::GetFloat(pRefreshOverride, "refreshmin", refreshmin) &&
            XMLUtils::GetFloat(pRefreshOverride, "refreshmax", refreshmax))
        {
          override.refreshmin = refreshmin;
          override.refreshmax = refreshmax;
        }

        bool fpsCorrect     = (override.fpsmin > 0.0f && override.fpsmax >= override.fpsmin);
        bool refreshCorrect = (override.refreshmin > 0.0f && override.refreshmax >= override.refreshmin);

        if (fpsCorrect && refreshCorrect)
          m_videoAdjustRefreshOverrides.push_back(override);
        else
          CLog::Log(LOGWARNING, "Ignoring malformed refreshrate override, fpsmin:%f fpsmax:%f refreshmin:%f refreshmax:%f",
              override.fpsmin, override.fpsmax, override.refreshmin, override.refreshmax);

        pRefreshOverride = pRefreshOverride->NextSiblingElement("override");
      }

      TiXmlElement* pRefreshFallback = pAdjustRefreshrate->FirstChildElement("fallback");
      while (pRefreshFallback)
      {
        RefreshOverride fallback = {0};
        fallback.fallback = true;

        float refresh;
        if (XMLUtils::GetFloat(pRefreshFallback, "refresh", refresh))
        {
          fallback.refreshmin = refresh - 0.01f;
          fallback.refreshmax = refresh + 0.01f;
        }

        float refreshmin, refreshmax;
        if (XMLUtils::GetFloat(pRefreshFallback, "refreshmin", refreshmin) &&
            XMLUtils::GetFloat(pRefreshFallback, "refreshmax", refreshmax))
        {
          fallback.refreshmin = refreshmin;
          fallback.refreshmax = refreshmax;
        }

        if (fallback.refreshmin > 0.0f && fallback.refreshmax >= fallback.refreshmin)
          m_videoAdjustRefreshOverrides.push_back(fallback);
        else
          CLog::Log(LOGWARNING, "Ignoring malformed refreshrate fallback, fpsmin:%f fpsmax:%f refreshmin:%f refreshmax:%f",
              fallback.fpsmin, fallback.fpsmax, fallback.refreshmin, fallback.refreshmax);

        pRefreshFallback = pRefreshFallback->NextSiblingElement("fallback");
      }
    }

    m_DXVACheckCompatibilityPresent = XMLUtils::GetBoolean(pElement,"checkdxvacompatibility", m_DXVACheckCompatibility);

  }

  pElement = pRootElement->FirstChildElement("musiclibrary");
  if (pElement)
  {
    XMLUtils::GetBoolean(pElement, "hideallitems", m_bMusicLibraryHideAllItems);
    XMLUtils::GetInt(pElement, "recentlyaddeditems", m_iMusicLibraryRecentlyAddedItems, 1, INT_MAX);
    XMLUtils::GetBoolean(pElement, "prioritiseapetags", m_prioritiseAPEv2tags);
    XMLUtils::GetBoolean(pElement, "allitemsonbottom", m_bMusicLibraryAllItemsOnBottom);
    XMLUtils::GetBoolean(pElement, "albumssortbyartistthenyear", m_bMusicLibraryAlbumsSortByArtistThenYear);
    XMLUtils::GetString(pElement, "albumformat", m_strMusicLibraryAlbumFormat);
    XMLUtils::GetString(pElement, "albumformatright", m_strMusicLibraryAlbumFormatRight);
    XMLUtils::GetString(pElement, "itemseparator", m_musicItemSeparator);
  }

  pElement = pRootElement->FirstChildElement("videolibrary");
  if (pElement)
  {
    XMLUtils::GetBoolean(pElement, "hideallitems", m_bVideoLibraryHideAllItems);
    XMLUtils::GetBoolean(pElement, "allitemsonbottom", m_bVideoLibraryAllItemsOnBottom);
    XMLUtils::GetInt(pElement, "recentlyaddeditems", m_iVideoLibraryRecentlyAddedItems, 1, INT_MAX);
    XMLUtils::GetBoolean(pElement, "hiderecentlyaddeditems", m_bVideoLibraryHideRecentlyAddedItems);
    XMLUtils::GetBoolean(pElement, "hideemptyseries", m_bVideoLibraryHideEmptySeries);
    XMLUtils::GetBoolean(pElement, "cleanonupdate", m_bVideoLibraryCleanOnUpdate);
    XMLUtils::GetString(pElement, "itemseparator", m_videoItemSeparator);
    XMLUtils::GetBoolean(pElement, "exportautothumbs", m_bVideoLibraryExportAutoThumbs);
    XMLUtils::GetBoolean(pElement, "importwatchedstate", m_bVideoLibraryImportWatchedState);
  }

  pElement = pRootElement->FirstChildElement("videoscanner");
  if (pElement)
  {
    XMLUtils::GetBoolean(pElement, "ignoreerrors", m_bVideoScannerIgnoreErrors);
  }

  // Backward-compatibility of ExternalPlayer config
  pElement = pRootElement->FirstChildElement("externalplayer");
  if (pElement)
  {
    CLog::Log(LOGWARNING, "External player configuration has been removed from advancedsettings.xml.  It can now be configed in userdata/playercorefactory.xml");
  }
  pElement = pRootElement->FirstChildElement("slideshow");
  if (pElement)
  {
    XMLUtils::GetFloat(pElement, "panamount", m_slideshowPanAmount, 0.0f, 20.0f);
    XMLUtils::GetFloat(pElement, "zoomamount", m_slideshowZoomAmount, 0.0f, 20.0f);
    XMLUtils::GetFloat(pElement, "blackbarcompensation", m_slideshowBlackBarCompensation, 0.0f, 50.0f);
  }

  pElement = pRootElement->FirstChildElement("lcd");
  if (pElement)
  {
    XMLUtils::GetInt(pElement, "rows", m_lcdRows, 1, 4);
    XMLUtils::GetInt(pElement, "columns", m_lcdColumns, 1, 40);
    XMLUtils::GetInt(pElement, "address1", m_lcdAddress1, 0, 0x100);
    XMLUtils::GetInt(pElement, "address2", m_lcdAddress2, 0, 0x100);
    XMLUtils::GetInt(pElement, "address3", m_lcdAddress3, 0, 0x100);
    XMLUtils::GetInt(pElement, "address4", m_lcdAddress4, 0, 0x100);
    XMLUtils::GetBoolean(pElement, "heartbeat", m_lcdHeartbeat);
    XMLUtils::GetBoolean(pElement, "dimonscreensave", m_lcdDimOnScreenSave);
    XMLUtils::GetInt(pElement, "scrolldelay", m_lcdScrolldelay, -8, 8);
    XMLUtils::GetString(pElement, "hostname", m_lcdHostName);
  }
  pElement = pRootElement->FirstChildElement("network");
  if (pElement)
  {
    XMLUtils::GetInt(pElement, "autodetectpingtime", m_autoDetectPingTime, 1, 240);
    XMLUtils::GetInt(pElement, "curlclienttimeout", m_curlconnecttimeout, 1, 1000);
    XMLUtils::GetInt(pElement, "curllowspeedtime", m_curllowspeedtime, 1, 1000);
    XMLUtils::GetInt(pElement, "curlretries", m_curlretries, 0, 10);
    XMLUtils::GetBoolean(pElement,"disableipv6", m_curlDisableIPV6);
    XMLUtils::GetUInt(pElement, "cachemembuffersize", m_cacheMemBufferSize);
  }

  pElement = pRootElement->FirstChildElement("jsonrpc");
  if (pElement)
  {
    XMLUtils::GetBoolean(pElement, "compactoutput", m_jsonOutputCompact);
    XMLUtils::GetUInt(pElement, "tcpport", m_jsonTcpPort);
  }

  pElement = pRootElement->FirstChildElement("samba");
  if (pElement)
  {
    XMLUtils::GetString(pElement,  "doscodepage",   m_sambadoscodepage);
    XMLUtils::GetInt(pElement, "clienttimeout", m_sambaclienttimeout, 5, 100);
    XMLUtils::GetBoolean(pElement, "statfiles", m_sambastatfiles);
  }

  pElement = pRootElement->FirstChildElement("httpdirectory");
  if (pElement)
    XMLUtils::GetBoolean(pElement, "statfilesize", m_bHTTPDirectoryStatFilesize);

  pElement = pRootElement->FirstChildElement("ftp");
  if (pElement)
  {
    XMLUtils::GetBoolean(pElement, "remotethumbs", m_bFTPThumbs);
  }

  pElement = pRootElement->FirstChildElement("loglevel");
  if (pElement)
  { // read the loglevel setting, so set the setting advanced to hide it in GUI
    // as altering it will do nothing - we don't write to advancedsettings.xml
    XMLUtils::GetInt(pRootElement, "loglevel", m_logLevelHint, LOG_LEVEL_NONE, LOG_LEVEL_MAX);
    CSettingBool *setting = (CSettingBool *)g_guiSettings.GetSetting("debug.showloginfo");
    if (setting)
    {
      const char* hide;
      if (!((hide = pElement->Attribute("hide")) && strnicmp("false", hide, 4) == 0))
        setting->SetAdvanced();
    }
    g_advancedSettings.m_logLevel = std::max(g_advancedSettings.m_logLevel, g_advancedSettings.m_logLevelHint);
    CLog::SetLogLevel(g_advancedSettings.m_logLevel);
  }
  XMLUtils::GetString(pRootElement, "cddbaddress", m_cddbAddress);

  XMLUtils::GetBoolean(pRootElement, "handlemounting", m_handleMounting);

  XMLUtils::GetBoolean(pRootElement, "nodvdrom", m_noDVDROM);
#ifdef HAS_SDL
  XMLUtils::GetBoolean(pRootElement, "fullscreen", m_startFullScreen);
#endif
  XMLUtils::GetBoolean(pRootElement, "splash", m_splashImage);
  XMLUtils::GetBoolean(pRootElement, "showexitbutton", m_showExitButton);
  XMLUtils::GetBoolean(pRootElement, "canwindowed", m_canWindowed);

  XMLUtils::GetInt(pRootElement, "songinfoduration", m_songInfoDuration, 0, INT_MAX);
  XMLUtils::GetInt(pRootElement, "busydialogdelay", m_busyDialogDelay, 0, 5000);
  XMLUtils::GetInt(pRootElement, "playlistretries", m_playlistRetries, -1, 5000);
  XMLUtils::GetInt(pRootElement, "playlisttimeout", m_playlistTimeout, 0, 5000);

  XMLUtils::GetBoolean(pRootElement,"rootovershoot",m_bUseEvilB);
  XMLUtils::GetBoolean(pRootElement,"glrectanglehack", m_GLRectangleHack);
  XMLUtils::GetInt(pRootElement,"skiploopfilter", m_iSkipLoopFilter, -16, 48);
  XMLUtils::GetFloat(pRootElement, "forcedswaptime", m_ForcedSwapTime, 0.0, 100.0);

  XMLUtils::GetBoolean(pRootElement,"allowd3d9ex", m_AllowD3D9Ex);
  XMLUtils::GetBoolean(pRootElement,"forced3d9ex", m_ForceD3D9Ex);
  XMLUtils::GetBoolean(pRootElement,"allowdynamictextures", m_AllowDynamicTextures);
  XMLUtils::GetUInt(pRootElement,"restrictcapsmask", m_RestrictCapsMask);
  XMLUtils::GetFloat(pRootElement,"sleepbeforeflip", m_sleepBeforeFlip, 0.0f, 1.0f);
  XMLUtils::GetBoolean(pRootElement,"virtualshares", m_bVirtualShares);

  //Tuxbox
  pElement = pRootElement->FirstChildElement("tuxbox");
  if (pElement)
  {
    XMLUtils::GetInt(pElement, "streamtsport", m_iTuxBoxStreamtsPort, 0, 65535);
    XMLUtils::GetBoolean(pElement, "audiochannelselection", m_bTuxBoxAudioChannelSelection);
    XMLUtils::GetBoolean(pElement, "submenuselection", m_bTuxBoxSubMenuSelection);
    XMLUtils::GetBoolean(pElement, "pictureicon", m_bTuxBoxPictureIcon);
    XMLUtils::GetBoolean(pElement, "sendallaudiopids", m_bTuxBoxSendAllAPids);
    XMLUtils::GetInt(pElement, "epgrequesttime", m_iTuxBoxEpgRequestTime, 0, 3600);
    XMLUtils::GetInt(pElement, "defaultsubmenu", m_iTuxBoxDefaultSubMenu, 1, 4);
    XMLUtils::GetInt(pElement, "defaultrootmenu", m_iTuxBoxDefaultRootMenu, 0, 4);
    XMLUtils::GetInt(pElement, "zapwaittime", m_iTuxBoxZapWaitTime, 0, 120);
    XMLUtils::GetBoolean(pElement, "zapstream", m_bTuxBoxZapstream);
    XMLUtils::GetInt(pElement, "zapstreamport", m_iTuxBoxZapstreamPort, 0, 65535);
  }

  // Myth TV
  pElement = pRootElement->FirstChildElement("myth");
  if (pElement)
  {
    XMLUtils::GetInt(pElement, "movielength", m_iMythMovieLength);
  }

  // EDL commercial break handling
  pElement = pRootElement->FirstChildElement("edl");
  if (pElement)
  {
    XMLUtils::GetBoolean(pElement, "mergeshortcommbreaks", m_bEdlMergeShortCommBreaks);
    XMLUtils::GetInt(pElement, "maxcommbreaklength", m_iEdlMaxCommBreakLength, 0, 10 * 60); // Between 0 and 10 minutes
    XMLUtils::GetInt(pElement, "mincommbreaklength", m_iEdlMinCommBreakLength, 0, 5 * 60);  // Between 0 and 5 minutes
    XMLUtils::GetInt(pElement, "maxcommbreakgap", m_iEdlMaxCommBreakGap, 0, 5 * 60);        // Between 0 and 5 minutes.
    XMLUtils::GetInt(pElement, "maxstartgap", m_iEdlMaxStartGap, 0, 10 * 60);               // Between 0 and 10 minutes
    XMLUtils::GetInt(pElement, "commbreakautowait", m_iEdlCommBreakAutowait, 0, 10);        // Between 0 and 10 seconds
    XMLUtils::GetInt(pElement, "commbreakautowind", m_iEdlCommBreakAutowind, 0, 10);        // Between 0 and 10 seconds
  }

  // picture exclude regexps
  TiXmlElement* pPictureExcludes = pRootElement->FirstChildElement("pictureexcludes");
  if (pPictureExcludes)
    GetCustomRegexps(pPictureExcludes, m_pictureExcludeFromListingRegExps);

  // picture extensions
  TiXmlElement* pExts = pRootElement->FirstChildElement("pictureextensions");
  if (pExts)
    GetCustomExtensions(pExts,g_settings.m_pictureExtensions);

  // music extensions
  pExts = pRootElement->FirstChildElement("musicextensions");
  if (pExts)
    GetCustomExtensions(pExts,g_settings.m_musicExtensions);

  // video extensions
  pExts = pRootElement->FirstChildElement("videoextensions");
  if (pExts)
    GetCustomExtensions(pExts,g_settings.m_videoExtensions);

  // stub extensions
  pExts = pRootElement->FirstChildElement("discstubextensions");
  if (pExts)
    GetCustomExtensions(pExts,g_settings.m_discStubExtensions);

  m_vecTokens.clear();
  CLangInfo::LoadTokens(pRootElement->FirstChild("sorttokens"),m_vecTokens);

  // TODO: Should cache path be given in terms of our predefined paths??
  //       Are we even going to have predefined paths??
  CSettings::GetPath(pRootElement, "cachepath", m_cachePath);
  URIUtils::AddSlashAtEnd(m_cachePath);

  g_LangCodeExpander.LoadUserCodes(pRootElement->FirstChildElement("languagecodes"));

  // trailer matching regexps
  TiXmlElement* pTrailerMatching = pRootElement->FirstChildElement("trailermatching");
  if (pTrailerMatching)
    GetCustomRegexps(pTrailerMatching, m_trailerMatchRegExps);

  //everything thats a trailer is not a movie
  m_moviesExcludeFromScanRegExps.insert(m_moviesExcludeFromScanRegExps.end(),
                                        m_trailerMatchRegExps.begin(),
                                        m_trailerMatchRegExps.end());

  // stacking regexps
  TiXmlElement* pVideoStacking = pRootElement->FirstChildElement("moviestacking");
  if (pVideoStacking)
    GetCustomRegexps(pVideoStacking, m_videoStackRegExps);

  //tv stacking regexps
  TiXmlElement* pTVStacking = pRootElement->FirstChildElement("tvshowmatching");
  if (pTVStacking)
    GetCustomTVRegexps(pTVStacking, m_tvshowEnumRegExps);

  //tv multipart enumeration regexp
  XMLUtils::GetString(pRootElement, "tvmultipartmatching", m_tvshowMultiPartEnumRegExp);

  // path substitutions
  TiXmlElement* pPathSubstitution = pRootElement->FirstChildElement("pathsubstitution");
  if (pPathSubstitution)
  {
    m_pathSubstitutions.clear();
    CLog::Log(LOGDEBUG,"Configuring path substitutions");
    TiXmlNode* pSubstitute = pPathSubstitution->FirstChildElement("substitute");
    while (pSubstitute)
    {
      CStdString strFrom, strTo;
      TiXmlNode* pFrom = pSubstitute->FirstChild("from");
      if (pFrom)
        strFrom = _P(pFrom->FirstChild()->Value()).c_str();
      TiXmlNode* pTo = pSubstitute->FirstChild("to");
      if (pTo)
        strTo = pTo->FirstChild()->Value();

      if (!strFrom.IsEmpty() && !strTo.IsEmpty())
      {
        CLog::Log(LOGDEBUG,"  Registering substition pair:");
        CLog::Log(LOGDEBUG,"    From: [%s]", strFrom.c_str());
        CLog::Log(LOGDEBUG,"    To:   [%s]", strTo.c_str());
        m_pathSubstitutions.push_back(make_pair(strFrom,strTo));
      }
      else
      {
        // error message about missing tag
        if (strFrom.IsEmpty())
          CLog::Log(LOGERROR,"  Missing <from> tag");
        else
          CLog::Log(LOGERROR,"  Missing <to> tag");
      }

      // get next one
      pSubstitute = pSubstitute->NextSiblingElement("substitute");
    }
  }

  XMLUtils::GetInt(pRootElement, "remotedelay", m_remoteDelay, 1, 20);
  XMLUtils::GetFloat(pRootElement, "controllerdeadzone", m_controllerDeadzone, 0.0f, 1.0f);
  XMLUtils::GetInt(pRootElement, "thumbsize", m_thumbSize, 0, 1024);
  XMLUtils::GetInt(pRootElement, "fanartheight", m_fanartHeight, 0, 1080);
  XMLUtils::GetBoolean(pRootElement, "useddsfanart", m_useDDSFanart);

  XMLUtils::GetBoolean(pRootElement, "playlistasfolders", m_playlistAsFolders);
  XMLUtils::GetBoolean(pRootElement, "detectasudf", m_detectAsUdf);

  // music thumbs
  TiXmlElement* pThumbs = pRootElement->FirstChildElement("musicthumbs");
  if (pThumbs)
    GetCustomExtensions(pThumbs,m_musicThumbs);

  // dvd thumbs
  pThumbs = pRootElement->FirstChildElement("dvdthumbs");
  if (pThumbs)
    GetCustomExtensions(pThumbs,m_dvdThumbs);

  // movie fanarts
  TiXmlElement* pFanart = pRootElement->FirstChildElement("fanart");
  if (pFanart)
    GetCustomExtensions(pFanart,m_fanartImages);

  // music filename->tag filters
  TiXmlElement* filters = pRootElement->FirstChildElement("musicfilenamefilters");
  if (filters)
  {
    TiXmlNode* filter = filters->FirstChild("filter");
    while (filter)
    {
      if (filter->FirstChild())
        m_musicTagsFromFileFilters.push_back(filter->FirstChild()->ValueStr());
      filter = filter->NextSibling("filter");
    }
  }

  TiXmlElement* pHostEntries = pRootElement->FirstChildElement("hosts");
  if (pHostEntries)
  {
    TiXmlElement* element = pHostEntries->FirstChildElement("entry");
    while(element)
    {
      CStdString name  = element->Attribute("name");
      CStdString value;
      if(element->GetText())
        value = element->GetText();

      if(name.length() > 0 && value.length() > 0)
        CDNSNameCache::Add(name, value);
      element = element->NextSiblingElement("entry");
    }
  }

  XMLUtils::GetString(pRootElement, "cputempcommand", m_cpuTempCmd);
  XMLUtils::GetString(pRootElement, "gputempcommand", m_gpuTempCmd);

  XMLUtils::GetBoolean(pRootElement, "alwaysontop", m_alwaysOnTop);

  XMLUtils::GetInt(pRootElement, "bginfoloadermaxthreads", m_bgInfoLoaderMaxThreads);
  m_bgInfoLoaderMaxThreads = std::max(1, m_bgInfoLoaderMaxThreads);

  XMLUtils::GetBoolean(pRootElement, "measurerefreshrate", m_measureRefreshrate);

  TiXmlElement* pDatabase = pRootElement->FirstChildElement("videodatabase");
  if (pDatabase)
  {
    CLog::Log(LOGWARNING, "VIDEO database configuration is experimental.");
    XMLUtils::GetString(pDatabase, "type", m_databaseVideo.type);
    XMLUtils::GetString(pDatabase, "host", m_databaseVideo.host);
    XMLUtils::GetString(pDatabase, "port", m_databaseVideo.port);
    XMLUtils::GetString(pDatabase, "user", m_databaseVideo.user);
    XMLUtils::GetString(pDatabase, "pass", m_databaseVideo.pass);
    XMLUtils::GetString(pDatabase, "name", m_databaseVideo.name);
  }

  pDatabase = pRootElement->FirstChildElement("musicdatabase");
  if (pDatabase)
  {
    XMLUtils::GetString(pDatabase, "type", m_databaseMusic.type);
    XMLUtils::GetString(pDatabase, "host", m_databaseMusic.host);
    XMLUtils::GetString(pDatabase, "port", m_databaseMusic.port);
    XMLUtils::GetString(pDatabase, "user", m_databaseMusic.user);
    XMLUtils::GetString(pDatabase, "pass", m_databaseMusic.pass);
    XMLUtils::GetString(pDatabase, "name", m_databaseMusic.name);
  }

  pElement = pRootElement->FirstChildElement("enablemultimediakeys");
  if (pElement)
  {
    XMLUtils::GetBoolean(pRootElement, "enablemultimediakeys", m_enableMultimediaKeys);
  }
  
  pElement = pRootElement->FirstChildElement("gui");
  if (pElement)
  {
    XMLUtils::GetBoolean(pElement, "visualizedirtyregions", m_guiVisualizeDirtyRegions);
    XMLUtils::GetInt(pElement, "algorithmdirtyregions",     m_guiAlgorithmDirtyRegions);
  }

  // load in the GUISettings overrides:
  g_guiSettings.LoadXML(pRootElement, true);  // true to hide the settings we read in
}

void CAdvancedSettings::Clear()
{
  m_videoCleanStringRegExps.clear();
  m_moviesExcludeFromScanRegExps.clear();
  m_tvshowExcludeFromScanRegExps.clear();
  m_videoExcludeFromListingRegExps.clear();
  m_videoStackRegExps.clear();
  m_audioExcludeFromScanRegExps.clear();
  m_audioExcludeFromListingRegExps.clear();
  m_pictureExcludeFromListingRegExps.clear();
}

void CAdvancedSettings::GetCustomTVRegexps(TiXmlElement *pRootElement, SETTINGS_TVSHOWLIST& settings)
{
  int iAction = 0; // overwrite
  // for backward compatibility
  const char* szAppend = pRootElement->Attribute("append");
  if ((szAppend && stricmp(szAppend, "yes") == 0))
    iAction = 1;
  // action takes precedence if both attributes exist
  const char* szAction = pRootElement->Attribute("action");
  if (szAction)
  {
    iAction = 0; // overwrite
    if (stricmp(szAction, "append") == 0)
      iAction = 1; // append
    else if (stricmp(szAction, "prepend") == 0)
      iAction = 2; // prepend
  }
  if (iAction == 0)
    settings.clear();
  TiXmlNode* pRegExp = pRootElement->FirstChild("regexp");
  int i = 0;
  while (pRegExp)
  {
    if (pRegExp->FirstChild())
    {
      bool bByDate = false;
      if (pRegExp->ToElement())
      {
        CStdString byDate = pRegExp->ToElement()->Attribute("bydate");
        if(byDate && stricmp(byDate, "true") == 0)
        {
          bByDate = true;
        }
      }
      CStdString regExp = pRegExp->FirstChild()->Value();
      regExp.MakeLower();
      if (iAction == 2)
        settings.insert(settings.begin() + i++, 1, TVShowRegexp(bByDate,regExp));
      else
        settings.push_back(TVShowRegexp(bByDate,regExp));
    }
    pRegExp = pRegExp->NextSibling("regexp");
  }
}

void CAdvancedSettings::GetCustomRegexps(TiXmlElement *pRootElement, CStdStringArray& settings)
{
  TiXmlElement *pElement = pRootElement;
  while (pElement)
  {
    int iAction = 0; // overwrite
    // for backward compatibility
    const char* szAppend = pElement->Attribute("append");
    if ((szAppend && stricmp(szAppend, "yes") == 0))
      iAction = 1;
    // action takes precedence if both attributes exist
    const char* szAction = pElement->Attribute("action");
    if (szAction)
    {
      iAction = 0; // overwrite
      if (stricmp(szAction, "append") == 0)
        iAction = 1; // append
      else if (stricmp(szAction, "prepend") == 0)
        iAction = 2; // prepend
    }
    if (iAction == 0)
      settings.clear();
    TiXmlNode* pRegExp = pElement->FirstChild("regexp");
    int i = 0;
    while (pRegExp)
    {
      if (pRegExp->FirstChild())
      {
        CStdString regExp = pRegExp->FirstChild()->Value();
        if (iAction == 2)
          settings.insert(settings.begin() + i++, 1, regExp);
        else
          settings.push_back(regExp);
      }
      pRegExp = pRegExp->NextSibling("regexp");
    }

    pElement = pElement->NextSiblingElement(pRootElement->Value());
  }
}

void CAdvancedSettings::GetCustomExtensions(TiXmlElement *pRootElement, CStdString& extensions)
{
  CStdString extraExtensions;
  CSettings::GetString(pRootElement,"add",extraExtensions,"");
  if (extraExtensions != "")
    extensions += "|" + extraExtensions;
  CSettings::GetString(pRootElement,"remove",extraExtensions,"");
  if (extraExtensions != "")
  {
    CStdStringArray exts;
    StringUtils::SplitString(extraExtensions,"|",exts);
    for (unsigned int i=0;i<exts.size();++i)
    {
      int iPos = extensions.Find(exts[i]);
      if (iPos == -1)
        continue;
      extensions.erase(iPos,exts[i].size()+1);
    }
  }
}

void CAdvancedSettings::AddSettingsFile(const CStdString &filename)
{
  m_settingsFiles.push_back(filename);
}<|MERGE_RESOLUTION|>--- conflicted
+++ resolved
@@ -278,13 +278,10 @@
   m_jsonTcpPort = 9090;
 
   m_enableMultimediaKeys = false;
-<<<<<<< HEAD
 
   m_canWindowed = true;
-=======
   m_guiVisualizeDirtyRegions = false;
   m_guiAlgorithmDirtyRegions = 0;
->>>>>>> 2bb623f4
 }
 
 bool CAdvancedSettings::Load()
